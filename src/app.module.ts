import { Module } from '@nestjs/common';
import { AppController } from './app.controller';
import { AppService } from './app.service';
import { ConfigModule, ConfigService } from '@nestjs/config';
import { TypeOrmModule } from '@nestjs/typeorm';
import { MailModule } from './mail/mail.module';
import { AuthModule } from './auth/auth.module';
<<<<<<< HEAD
import { RoutesModule } from './routes/routes.module';
=======
import { UserModule } from './user/user.module';
import { HttpExceptionFilter } from './common/http-exceptioin.filter';
>>>>>>> 4f6f56e4

@Module({
  imports: [
    // 환경변수 모듈 설정
    ConfigModule.forRoot({
      isGlobal: true,
      envFilePath: [
        `.env.${process.env.NODE_ENV || 'local'}`,
        '.env'
      ],
    }),

    // TypeORM 모듈 설정 (DB 연결)
    TypeOrmModule.forRootAsync({
      imports: [ConfigModule],
      inject: [ConfigService],
      useFactory: (configService: ConfigService) => ({
        type: 'postgres',
        host: configService.getOrThrow<string>('DB_HOST'),
        port: +configService.getOrThrow<number>('DB_PORT'),
        username: configService.getOrThrow<string>('DB_USERNAME'),
        password: configService.getOrThrow<string>('DB_PASSWORD'),
        database: configService.getOrThrow<string>('DB_DATABASE'),

        ssl: {
          rejectUnauthorized: false,
        },

        autoLoadEntities: true,
        synchronize: true, // 개발용으로만 true, 프로덕션에서는 false
      }),
    }),

    // 이메일 및 인증 모듈
    MailModule,
    AuthModule,
<<<<<<< HEAD
    RoutesModule,
=======
    UserModule,
>>>>>>> 4f6f56e4
  ],
  controllers: [AppController],
  providers: [AppService, HttpExceptionFilter],
})
export class AppModule {}<|MERGE_RESOLUTION|>--- conflicted
+++ resolved
@@ -5,12 +5,9 @@
 import { TypeOrmModule } from '@nestjs/typeorm';
 import { MailModule } from './mail/mail.module';
 import { AuthModule } from './auth/auth.module';
-<<<<<<< HEAD
 import { RoutesModule } from './routes/routes.module';
-=======
 import { UserModule } from './user/user.module';
 import { HttpExceptionFilter } from './common/http-exceptioin.filter';
->>>>>>> 4f6f56e4
 
 @Module({
   imports: [
@@ -47,11 +44,8 @@
     // 이메일 및 인증 모듈
     MailModule,
     AuthModule,
-<<<<<<< HEAD
     RoutesModule,
-=======
     UserModule,
->>>>>>> 4f6f56e4
   ],
   controllers: [AppController],
   providers: [AppService, HttpExceptionFilter],
