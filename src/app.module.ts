--- conflicted
+++ resolved
@@ -6,10 +6,6 @@
 import { ScheduleModule } from '@nestjs/schedule';
 import { MailModule } from './mail/mail.module';
 import { AuthModule } from './auth/auth.module';
-<<<<<<< HEAD
-import { RoutesModule } from './routes/routes.module';
-=======
->>>>>>> bc106764
 import { UserModule } from './user/user.module';
 import { StationsModule } from './stations/stations.module';
 import { HttpExceptionFilter } from './common/http-exceptioin.filter';
@@ -49,10 +45,6 @@
     // 이메일 및 인증 모듈
     MailModule,
     AuthModule,
-<<<<<<< HEAD
-    RoutesModule,
-=======
->>>>>>> bc106764
     UserModule,
     StationsModule,
   ],
